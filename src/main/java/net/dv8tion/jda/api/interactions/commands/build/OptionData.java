--- conflicted
+++ resolved
@@ -226,10 +226,6 @@
      *
      * @return Immutable list of {@link net.dv8tion.jda.api.interactions.commands.Command.Choice Choices}
      *
-<<<<<<< HEAD
-=======
-     * @see #addChoice(String, int)
->>>>>>> a3578944
      * @see #addChoice(String, long)
      * @see #addChoice(String, String)
      */
